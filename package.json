{
  "name": "opinion-front-ui",
  "version": "1.0.1",
  "type": "module",
  "description": "Opinion front-end UI - TypeScript migration from servlet-based application",
  "main": "dist/index.js",
  "scripts": {
    "dev": "SASS_SILENCE_DEPRECATIONS=legacy-js-api vite",
    "build": "tsc && vite build",
    "preview": "vite preview",
    "test": "jest",
    "test:watch": "jest --watch",
    "test:hotkeys": "node scripts/test-hotkeys.js",
    "lint": "eslint src --report-unused-disable-directives --max-warnings 0",
    "lint:any": "echo 'To see any type warnings, temporarily change eslint.config.js @typescript-eslint/no-explicit-any from off to warn'",
    "lint:fix": "eslint src --fix"
  },
  "keywords": [
    "opinion",
    "frontend",
    "typescript",
    "migration"
  ],
  "author": "",
  "license": "ISC",
  "devDependencies": {
    "@testing-library/jest-dom": "^6.9.1",
    "@types/jest": "^30.0.0",
    "@types/node": "^24.8.1",
    "@types/react": "19.2.2",
<<<<<<< HEAD
    "@typescript-eslint/eslint-plugin": "^8.46.1",
    "@typescript-eslint/parser": "^8.46.2",
=======
    "@typescript-eslint/eslint-plugin": "^8.46.2",
    "@typescript-eslint/parser": "^8.46.1",
>>>>>>> 9051ce01
    "eslint": "^9.38.0",
    "identity-obj-proxy": "^3.0.0",
    "jest": "^30.2.0",
    "jest-environment-jsdom": "^30.2.0",
    "sass": "^1.91.0",
    "ts-jest": "^29.4.5",
    "typescript": "^5.9.3",
    "vite": "^7.1.11"
  },
  "dependencies": {
    "axios": "^1.5.0",
    "dataloader": "^2.2.3",
    "typescript-logging": "^2.2.0",
    "typescript-logging-log4ts-style": "^2.2.0",
    "universal-router": "^10.0.1"
  },
  "engines": {
    "node": "^20.19.0 || >=22.12.0",
    "npm": ">=10.0.0"
  }
}<|MERGE_RESOLUTION|>--- conflicted
+++ resolved
@@ -28,13 +28,8 @@
     "@types/jest": "^30.0.0",
     "@types/node": "^24.8.1",
     "@types/react": "19.2.2",
-<<<<<<< HEAD
-    "@typescript-eslint/eslint-plugin": "^8.46.1",
+    "@typescript-eslint/eslint-plugin": "^8.46.2",
     "@typescript-eslint/parser": "^8.46.2",
-=======
-    "@typescript-eslint/eslint-plugin": "^8.46.2",
-    "@typescript-eslint/parser": "^8.46.1",
->>>>>>> 9051ce01
     "eslint": "^9.38.0",
     "identity-obj-proxy": "^3.0.0",
     "jest": "^30.2.0",
