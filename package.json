{
  "name": "opinion-front-ui",
  "version": "1.0.1",
  "type": "module",
  "description": "Opinion front-end UI - TypeScript migration from servlet-based application",
  "main": "dist/index.js",
  "scripts": {
    "dev": "SASS_SILENCE_DEPRECATIONS=legacy-js-api vite",
    "build": "tsc && vite build",
    "preview": "vite preview",
    "test": "jest",
    "test:watch": "jest --watch",
    "test:hotkeys": "node scripts/test-hotkeys.js",
    "lint": "eslint src --report-unused-disable-directives --max-warnings 0",
    "lint:any": "echo 'To see any type warnings, temporarily change eslint.config.js @typescript-eslint/no-explicit-any from off to warn'",
    "lint:fix": "eslint src --fix"
  },
  "keywords": [
    "opinion",
    "frontend",
    "typescript",
    "migration"
  ],
  "author": "",
  "license": "ISC",
  "devDependencies": {
    "@testing-library/jest-dom": "^6.9.1",
    "@types/jest": "^30.0.0",
    "@types/node": "^24.10.1",
<<<<<<< HEAD
    "@types/react": "19.2.5",
    "@typescript-eslint/eslint-plugin": "^8.47.0",
    "@typescript-eslint/parser": "^8.46.3",
=======
    "@types/react": "19.2.7",
    "@typescript-eslint/eslint-plugin": "^8.46.4",
    "@typescript-eslint/parser": "^8.47.0",
>>>>>>> 02704e8d
    "eslint": "^9.39.1",
    "identity-obj-proxy": "^3.0.0",
    "jest": "^30.2.0",
    "jest-environment-jsdom": "^30.2.0",
    "sass": "^1.94.2",
    "ts-jest": "^29.4.5",
    "typescript": "^5.9.3",
    "vite": "^7.2.4"
  },
  "dependencies": {
    "axios": "^1.13.2",
    "dataloader": "^2.2.3",
    "typescript-logging": "^2.2.0",
    "typescript-logging-log4ts-style": "^2.2.0",
    "universal-router": "^10.0.1"
  },
  "engines": {
    "node": "^20.19.0 || >=22.12.0",
    "npm": ">=10.0.0"
  }
}<|MERGE_RESOLUTION|>--- conflicted
+++ resolved
@@ -27,15 +27,9 @@
     "@testing-library/jest-dom": "^6.9.1",
     "@types/jest": "^30.0.0",
     "@types/node": "^24.10.1",
-<<<<<<< HEAD
-    "@types/react": "19.2.5",
+    "@types/react": "19.2.7",
     "@typescript-eslint/eslint-plugin": "^8.47.0",
-    "@typescript-eslint/parser": "^8.46.3",
-=======
-    "@types/react": "19.2.7",
-    "@typescript-eslint/eslint-plugin": "^8.46.4",
     "@typescript-eslint/parser": "^8.47.0",
->>>>>>> 02704e8d
     "eslint": "^9.39.1",
     "identity-obj-proxy": "^3.0.0",
     "jest": "^30.2.0",
