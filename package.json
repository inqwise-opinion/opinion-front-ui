{
  "name": "opinion-front-ui",
  "version": "1.0.1",
  "type": "module",
  "description": "Opinion front-end UI - TypeScript migration from servlet-based application",
  "main": "dist/index.js",
  "scripts": {
    "dev": "SASS_SILENCE_DEPRECATIONS=legacy-js-api vite",
    "build": "tsc && vite build",
    "preview": "vite preview",
    "test": "jest",
    "test:watch": "jest --watch",
    "test:hotkeys": "node scripts/test-hotkeys.js",
    "lint": "eslint src --report-unused-disable-directives --max-warnings 0",
    "lint:any": "echo 'To see any type warnings, temporarily change eslint.config.js @typescript-eslint/no-explicit-any from off to warn'",
    "lint:fix": "eslint src --fix"
  },
  "keywords": [
    "opinion",
    "frontend",
    "typescript",
    "migration"
  ],
  "author": "",
  "license": "ISC",
  "devDependencies": {
    "@testing-library/jest-dom": "^6.9.1",
    "@types/jest": "^30.0.0",
    "@types/node": "^25.0.3",
    "@types/react": "19.2.7",
<<<<<<< HEAD
    "@typescript-eslint/eslint-plugin": "^8.49.0",
    "@typescript-eslint/parser": "^8.50.0",
=======
    "@typescript-eslint/eslint-plugin": "^8.50.0",
    "@typescript-eslint/parser": "^8.49.0",
>>>>>>> b38be7fe
    "eslint": "^9.39.2",
    "identity-obj-proxy": "^3.0.0",
    "jest": "^30.2.0",
    "jest-environment-jsdom": "^30.2.0",
    "sass": "^1.97.1",
    "ts-jest": "^29.4.6",
    "typescript": "^5.9.3",
    "vite": "^7.3.0"
  },
  "dependencies": {
    "axios": "^1.13.2",
    "dataloader": "^2.2.3",
    "typescript-logging": "^2.2.0",
    "typescript-logging-log4ts-style": "^2.2.0",
    "universal-router": "^10.0.1"
  },
  "engines": {
    "node": "^20.19.0 || >=22.12.0",
    "npm": ">=10.0.0"
  }
}<|MERGE_RESOLUTION|>--- conflicted
+++ resolved
@@ -28,13 +28,8 @@
     "@types/jest": "^30.0.0",
     "@types/node": "^25.0.3",
     "@types/react": "19.2.7",
-<<<<<<< HEAD
-    "@typescript-eslint/eslint-plugin": "^8.49.0",
+    "@typescript-eslint/eslint-plugin": "^8.50.0",
     "@typescript-eslint/parser": "^8.50.0",
-=======
-    "@typescript-eslint/eslint-plugin": "^8.50.0",
-    "@typescript-eslint/parser": "^8.49.0",
->>>>>>> b38be7fe
     "eslint": "^9.39.2",
     "identity-obj-proxy": "^3.0.0",
     "jest": "^30.2.0",
